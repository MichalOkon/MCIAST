import numpy as np
import scipy.sparse as sp
import scipy.optimize as opt
import iast, os


class SysParams:
    def __init__(self):
        self.t_end = 0
        self.dt = 0
        self.nt = 0
        self.p_in = 0
        self.p_out = 0
        self.n_points = 0
        self.y_in = 0
        self.temp = 0
        self.void_frac = 0
        self.rho_p = 0
        self.kl = 0
        self.disp = 0
        self.c_len = 0
        self.dz = 0
        self.dp_dz = 0
        self.v_in = 0
        self.n_components = 0
        self.p_total = 0
        self.p_partial_in = 0
        self.mms = 0
        self.mms_mode = 0
        self.mms_conv_factor = 0
        self.ms_pt_distribution = 0
        self.outlet_boundary_type = 0
        self.void_frac_term = 0
        self.dis_error = 0
        self.ls_error = 0
        self.time_stepping = 0

    def init_params(self, y_in, n_points, p_in, p_out, temp, c_len, u_in, void_frac, disp, kl, rho_p,
                    append_helium=True,
                    t_end=40, dt=0.001, time_stepping="BE", dimensionless=True, mms=False,
                    ms_pt_distribution="linear", mms_mode="transient", mms_convergence_factor=1000):

        """
        Initializes the solver with the parameters that remain constant throughout the calculations
        and the initial conditions. Depending on the dimensionless paramter, the variables might turned into the
        dimensionless equivalents. The presence of helium is implicit. It means that it is always present no matter
        what parameters are passed. Its pressure is equal to the pressure of all components at the inlet.
        Therefore, the number of components is always len(y_in)+1.

        :param p_out: Total pressure at the outlet.
        :param t_end: Final time point.
        :param dt: Length of one time step.
        :param outlet_boundary_type: String that specifies the type of the outlet boundary.
        :param dimensionless: Boolean that specifies whether dimensionless numbers are used.
        :param time_stepping: String that specifies the time of stepping methods.
        :param y_in: Array containing mole fractions at the start.
        :param n_points: Number of grid points.
        :param p_in: Total pressure at the inlet.
        :param temp: Temperature of the system in Kelvins.
        :param c_len: Column length.
        :param u_in: Speed at the inlet.
        :param void_frac: Void fraction (epsilon).
        :param disp: Array containing dispersion coefficient for every component.
        :param kl: Array containing effective mass transport coefficient of every component.
        :param rho_p: Density of the adsorbent.
        :param append_helium: Choose to use helium as one of the components.
        :param mms: Choose if dynamic code testing is switched on.
        :param ms_pt_distribution: Choose total pressure distribution for dynamic code testing.
        :param mms_mode: Choose if MMS is to be used to steady state or transient simulation.
        :param mms_convergence_factor: Choose how quickly MMS is supposed to reach steady state.
        """

        if dimensionless:
            # Dimensionless points in time
            self.t_end = t_end * u_in / c_len
            self.dt = dt * u_in / c_len
            self.nt = self.t_end / self.dt

            if append_helium:
                # 0 appended at the end for helium.
                self.y_in = np.append(np.asarray(y_in), 0)
                # Dimensionless mass transfer coefficients, with the coefficient of helium appended
                self.kl = np.append(np.asarray(kl) * c_len / u_in, 1e-5)
                # Dimensionless dispersion coefficients, with the coefficient of helium appended
                self.disp = np.append(np.asarray(disp) / (c_len * u_in), 0)
            else:
                self.y_in = np.asarray(y_in)
                self.kl = np.asarray(kl) * c_len / u_in
                self.disp = np.asarray(disp) / (c_len * u_in)

        else:
            self.t_end = t_end
            self.dt = dt
            self.nt = self.t_end / self.dt

            if append_helium:
                self.y_in = np.append(np.asarray(y_in), 0)
                self.kl = np.append(np.asarray(kl), 0)
                self.disp = np.append(np.asarray(disp), 0)
            else:
                self.y_in = np.asarray(y_in)
                self.kl = np.asarray(kl)
                self.disp = np.asarray(disp)

        # Pressure at the inlet is also equal to the total pressure at each point of the grid
        self.p_in = p_in
        self.p_out = p_out
        self.n_points = n_points
        self.p_total = np.linspace(p_in, p_out, n_points)[1:]

        if np.sum(y_in) != 1:
            raise Exception("Sum of mole fractions is not equal to 1")
        if temp < 0:
            raise Exception("Temperature cannot be below 0")
        self.temp = temp
        if not 0 <= void_frac <= 1:
            raise Exception("Void fraction is incorrect")
        self.void_frac = void_frac
        self.rho_p = rho_p
        # Used to calculate velocity
        self.void_frac_term = ((1 - self.void_frac) / self.void_frac) * self.rho_p

        # Dimensionless length of the column (always 1)
        self.c_len = 1
        self.dz = self.c_len / (n_points - 1)
        # Dimensionless gradient of the total pressure
        # This can be modified if we assume the gradient is not constant
        self.dp_dz = (p_out - p_in) / self.c_len
        # Dimensionless inlet velocity (always 1)
        self.v_in = 1

        self.p_partial_in = self.y_in * p_in

        # The number of components assessed based on the length of y_in array (plus helium)
        self.n_components = self.y_in.shape[0]

        # Parameters for outlet boundary condition
        if self.p_in == self.p_out:
            self.outlet_boundary_type = "Numerical"
        elif self.p_in != self.p_out:
            self.outlet_boundary_type = "Neumann"
        elif self.outlet_boundary_type != "Neumann" and self.outlet_boundary_type != "Numerical":
            raise Warning("Outlet boundary condition needs to be either Neumann or Numerical")

        # Determine the magnitude of errors
        self.time_stepping = time_stepping
        if self.time_stepping == ("BE" or "FE"):
            self.dis_error = max(self.dz**2, self.dt)
        elif self.time_stepping == "CN":
            self.dis_error = max(self.dz**2, self.dt**2)
        else:
            raise Warning("Only FE, BE, CN methods can be used!")
        self.ls_error = self.dis_error/100

        # Parameters for running dynamic code verification using MMS
        self.mms = mms
        if self.mms is True:
            self.mms_mode = mms_mode
            self.mms_conv_factor = mms_convergence_factor
            self.ms_pt_distribution = ms_pt_distribution
            if dimensionless is False:
                raise Warning("mms must be initialized with dimensionless set to True")
        if type(self.mms) != bool:
            raise Warning("mms must be either True or False")

        dirpath = os.path.abspath(os.path.dirname(__file__))
        self.isotherms = iast.fit([dirpath + "/test_data/n2.csv", dirpath + "/test_data/co2.csv"])

class MMS:
    def __init__(self, sys_params, solver):
        # Initialize other classes as attributes
        self.__params = sys_params
        self.__solver = solver
        # Initialize 1D dummy arrays as attributes
        self.S_nu = np.zeros(self.__params.n_points - 1)
        self.pi = np.zeros(self.__params.n_points - 1)
        self.dpi_dz = np.zeros(self.__params.n_points - 1)
        self.d2pi_dz2 = np.zeros(self.__params.n_points - 1)
        self.dpi_dt = np.zeros(self.__params.n_points - 1)
        self.nu = np.zeros(self.__params.n_points - 1)
        self.dnu_dz = np.zeros(self.__params.n_points - 1)
        self.dnupi_dz = np.zeros(self.__params.n_points - 1)
        self.q_eq = np.zeros(self.__params.n_points - 1)
        self.q_ads = np.zeros(self.__params.n_points - 1)
        self.xi = np.linspace(self.__params.c_len, self.__params.n_points)[1:]
        # Initialize 2D arrays as attributes
        self.S_pi = np.zeros((self.__params.n_points - 1, self.__params.n_components))
        self.pi_matrix = np.zeros((self.__params.n_points - 1, self.__params.n_components))
        self.dpi_dz_matrix = np.zeros((self.__params.n_points - 1, self.__params.n_components))
        self.d2pi_dz2_matrix = np.zeros((self.__params.n_points - 1, self.__params.n_components))
        self.dpi_dt_matrix = np.zeros((self.__params.n_points - 1, self.__params.n_components))
        self.dnupi_dz_matrix = np.zeros((self.__params.n_points - 1, self.__params.n_components))
        self.q_eq_matrix = np.zeros((self.__params.n_points - 1, self.__params.n_components))
        self.q_ads_matrix = np.zeros((self.__params.n_points - 1, self.__params.n_components))
        self.delta_q_matrix = np.zeros((self.__params.n_points - 1, self.__params.n_components))
        self.pi_diffusion_matrix = np.zeros((self.__params.n_points - 1, self.__params.n_components))
        # Initialize constants as attributes
        if self.__params.mms_mode == "steady":
            self.b = 0
        if self.__params.mms_mode == "transient":
            self.b = 1
        if self.__params.ms_pt_distribution == "constant":
            self.a = 0
        if self.__params.ms_pt_distribution == "linear":
            self.a = 1
        self.pt = 1 - self.a * self.xi / 2
        self.pi_0 = self.pt / self.__params.n_components
        self.nu_0 = 1
        self.dpt_dz = - self.a / 2
        self.c = self.__params.mms_conv_factor
        self.xi = self.__params.xi
        self.t_factor = 0
        self.RT = self.__solver.R * self.__params.temp
        self.void_term = (1 - self.__params.void_frac) / self.__params.void_frac * self.__params.rho_p * self.RT

    def calculate_pi_ms(self, i):
        self.pi = self.pi_0 + (-1) ** i * (np.sin(np.pi / 2 * self.xi) +
                                           self.b * self.t_factor * np.sin(np.pi * self.xi))

    def calculate_nu_ms(self):
        self.nu = 1 - 0.5 * np.sin(np.pi / 2 * self.xi) + self.b * self.t_factor * np.sin(np.pi * self.xi) ** 2

    def calculate_q_ads_ms(self, tau, i):
        self.q_ads = self.b * self.__params.kl[i] * self.xi * tau * self.t_factor

    def calculate_q_eq_ms(self, tau):
        self.q_eq = self.b * self.xi * (self.t_factor - tau * self.t_factor / self.c) + self.q_ads

    def calculate_dpi_dz_ms(self, i):
        self.dpi_dz = -self.a / (2 * self.__params.n_components) + \
                      (-1) ** i * np.pi * (0.5 * np.cos(np.pi / 2 * self.xi) +
                                           self.b * self.t_factor * np.cos(np.pi * self.xi))

    def calculate_d2pi_dz2_ms(self, i):
        self.d2pi_dz2 = -(-1) ** i * np.pi ** 2 * (0.25 * np.sin(np.pi / 2 * self.xi) +
                                                   self.b * self.t_factor * np.sin(np.pi * self.xi))

    def calculate_dpi_dt_ms(self, i):
        self.dpi_dt = self.b * (-(-1) ** i * self.t_factor * np.sin(np.pi * self.xi)) / self.c

    def calculate_dnu_dz_ms(self):
        self.dnu_dz = np.pi * (-0.25 * np.cos(np.pi / 2 * self.xi) +
                               self.b * 2 * self.t_factor * np.sin(np.pi * self.xi) * np.cos(np.pi * self.xi))

    def calculate_dnupi_dz(self):
        self.dnupi_dz = self.pi * self.dnu_dz + self.nu * self.dpi_dz

    def update_source_functions(self, tau):
        # Update time factor
        self.t_factor = np.e ** (-tau / self.c)
        # Update MS velocity for all components
        self.calculate_nu_ms()
        # Update 1st derivative of MS velocity for all components
        self.calculate_dnupi_dz()
        for i in range(0, self.__params.n_components):
            # Update MS pressure for component i
            self.calculate_pi_ms(i)
            self.pi_matrix[:, i] = np.copy(self.pi)
            # Update 1st derivative of MS pressure for component i
            self.calculate_dpi_dz_ms(i)
            self.dpi_dz_matrix[:, i] = np.copy(self.dpi_dz)
            # Update 2nd derivative of MS pressure for component i
            self.calculate_d2pi_dz2_ms(i)
            self.d2pi_dz2_matrix[:, i] = np.copy(self.d2pi_dz2)
            # Update the 1st derivative of nu*p_i for component i
            self.calculate_dnupi_dz()
            self.dnupi_dz_matrix[:, i] = np.copy(self.dnupi_dz)
            # Update MS time derivative of p_i
            self.calculate_dpi_dt_ms(i)
            self.dpi_dt_matrix[:, i] = np.copy(self.dpi_dt)
        self.delta_q_matrix = self.q_eq_matrix - self.q_ads_matrix
        self.pi_diffusion_matrix = self.d2pi_dz2_matrix * self.__solver.disp_matrix
        self.S_pi = self.dpi_dt_matrix + self.dnupi_dz_matrix - self.pi_diffusion_matrix + \
                    self.void_term * self.__solver.kl_matrix * self.delta_q_matrix
        self.S_nu = self.dnu_dz + np.sum((self.void_term * self.__solver.kl_matrix *
                                          self.delta_q_matrix - self.pi_diffusion_matrix), axis=1) / self.pt


class OoA:
    def __init__(self, which, n):
        self.n = n
        self.type = which
        if self.type != "Space" or self.type != "Time":
            raise Warning("which of OoM must be either Space or Time")

    def analysis(self):
        nodes_list = [self.n, 2*self.n, 3*self.n]
        error_list = []
        params = SysParams()
        for nodes in nodes_list:
            error_matrix = None
            if self.type == "Space":
                params.init_params(t_end=10, dt=0.1, y_in=np.asarray([0.2, 0.8]), n_points=nodes, p_in=1.0, p_out=0.5,
                                   temp=313,  c_len=1, u_in=1, void_frac=0.6, disp=[1, 1], kl=[1, 1], rho_p=500,
                                   append_helium=True, time_stepping="BE", dimensionless=True, mms=True,
                                   ms_pt_distribution="linear", mms_mode="steady state", mms_convergence_factor=1000)
                solver = Solver(params)
                solver.MMS.update_source_functions(0)
                dp_dt_manufactured = solver.MMS.dpi_dt_matrix

                q_ads = solver.MMS.q_ads_matrix
                p_partial = solver.MMS.pi_matrix
                u = np.concatenate((p_partial, q_ads), axis=1)
                du_dt_calc = solver.calculate_dudt(u, 0)
                dp_dt_calc = du_dt_calc[0, nodes]

                error_matrix = dp_dt_calc - dp_dt_manufactured

            elif self.type == "Time":
                params.init_params(t_end=1000, dt=0.1, y_in=np.asarray([0.2, 0.8]), n_points=nodes, p_in=1.0, p_out=0.5,
                                   temp=313, c_len=1, u_in=1, void_frac=0.6, disp=[1, 1], kl=[1, 1], rho_p=500,
                                   append_helium=True, time_stepping="BE", dimensionless=True, mms=True,
                                   ms_pt_distribution="linear", mms_mode="transient", mms_convergence_factor=1000)
                solver = Solver(params)

                p_i_calc = solver.solve()

                params.init_params(t_end=1000, dt=0.1, y_in=np.asarray([0.2, 0.8]), n_points=nodes, p_in=1.0, p_out=0.5,
                                   temp=313, c_len=1, u_in=1, void_frac=0.6, disp=[1, 1], kl=[1, 1], rho_p=500,
                                   append_helium=True, time_stepping="BE", dimensionless=True, mms=True,
                                   ms_pt_distribution="linear", mms_mode="steady state", mms_convergence_factor=1000)
                solver = Solver(params)

                solver.MMS.update_source_functions(0)
                p_i_manufactured = solver.MMS.pi_matrix

                error_matrix = p_i_calc - p_i_manufactured

            error_norm_i = np.sqrt(np.mean(error_matrix**2, axis=0))
            error_norm = np.sqrt(np.mean(error_norm_i**2))
            error_list.append(error_norm)

        OoA = np.log((error_list[2] - error_list[1])/(error_list[1] - error_list[0]))/np.log(2)
        return OoA, error_list, nodes_list

class Solver:
    # Gas constant
    R = 8.314

    def __init__(self, sys_params):
        """
        Initalizes the solver with the initial conditions and parameters.
        :param sys_params: SysParams object containing all the system parameters.
        """
        self.params = sys_params

        # Those matrices will be used in the solver, their internal structure is fully explained in the report

        # Dimensionless mass transfer coefficients matrix
        self.kl_matrix = np.broadcast_to(self.params.kl, (self.params.n_points - 1, self.params.n_components))

        # Dimensionless dispersion coefficients matrix
        self.disp_matrix = np.broadcast_to(self.params.disp, (self.params.n_points - 1, self.params.n_components))

        # System matrices
        self.g_matrix = np.diag(np.full(self.params.n_points - 2, -1.0), -1) + np.diag(
            np.full(self.params.n_points - 2, 1.0), 1)
        self.g_matrix[-1, -3] = 1.0
        self.g_matrix[-1, -2] = -4.0
        self.g_matrix[-1, -1] = 3.0
        #print(self.g_matrix)
        #print(self.params.dz)
        self.g_matrix = self.g_matrix / (2.0 * self.params.dz)
        self.g_matrix = sp.dia_matrix(self.g_matrix)
        # print(self.g_matrix.toarray())

        self.f_matrix = np.diag(self.params.dp_dz / self.params.p_total)
        # print(f"f_matrix: {self.f_matrix}")
        self.f_matrix = sp.csr_matrix(self.f_matrix)
        # print(f"f_matrix: {self.f_matrix.toarray()}")

        self.l_matrix = np.diag(np.full(self.params.n_points - 2, 1.0), -1) + np.diag(
            np.full(self.params.n_points - 2, 1.0), 1) + np.diag(np.full(self.params.n_points - 1, -2.0), 0)
        if self.params.outlet_boundary_type == "Neumann":
            self.l_matrix[-1, -2] = 2.0
        elif self.params.outlet_boundary_type == "Numerical":
            self.l_matrix[-1, -4] = -1.0
            self.l_matrix[-1, -3] = 4.0
            self.l_matrix[-1, -2] = -5.0
            self.l_matrix[-1, -1] = 2.0
        self.l_matrix /= self.params.dz ** 2
        self.l_matrix = sp.csr_matrix(self.l_matrix)
        # print(f"l_matrix {self.l_matrix.toarray()}")

        if self.params.mms is True:
            self.MMS = MMS(self.params, self)
            p_partial_in = self.MMS.pi_0
            v_in = self.MMS.nu_0

        else:
            p_partial_in = self.params.p_partial_in
            v_in = self.params.v_in

        self.d_matrix = np.zeros((self.params.n_points - 1, self.params.n_components), dtype="float")
        first_row = p_partial_in / (self.R * self.params.temp) * (
                (v_in / (2 * self.params.dz)) + (self.params.disp / (self.params.dz ** 2)))
        self.d_matrix[0] = first_row
        # self.d_matrix = sp.csr_matrix(self.d_matrix)

        self.b_vector = np.zeros(self.params.n_points - 1)
        # print(self.b_vector)
        self.b_vector[0] = - self.params.v_in / (2 * self.params.dz)

    def calculate_velocities(self, p_partial, q_eq, q_ads):
        """
        Calculates velocities at all grid points. It is assumed that dpt/dxi = 0.
        :param p_partial: Matrix containing partial pressures of all the components at every grid point.
        Each row represents different grid point.
        :param p_total: Vector containing total pressures at each grid point.
        :param q_eq: Matrix containing equilibrium loadings of each component at each grid point.
        :param q_ads: Matrix containing average loadings in the

        :return: Array containing velocities at each grid point.
        """
        #print(f"b_Vector: {self.b_vector}")
        #print(f"g_matrix {self.g_matrix}")
        #print(f"f_matrix: {self.f_matrix}")
        ldf = np.multiply(self.kl_matrix, q_eq - q_ads)
        lp = np.multiply(self.disp_matrix / (self.R * self.params.temp), self.l_matrix.dot(p_partial))
        component_sums = np.sum(self.params.void_frac_term * ldf - lp, axis=1)
        # Can we assume that to total pressure is equal to the sum of partial pressures in the beginning?
        # What about helium?
        # p_t = np.sum(p_partial, axis=1)
        if self.params.mms is True:
            rhs = -self.R * self.params.temp * component_sums / self.params.p_total - self.b_vector + \
                  self.MMS.S_nu

        else:
            rhs = -self.R * self.params.temp * component_sums / self.params.p_total - self.b_vector
        lhs = self.g_matrix + self.f_matrix
        #print(f"lhs: {lhs}, rhs: {rhs}")
        velocities = sp.linalg.spsolve(lhs, rhs)
        #print(velocities)
        return velocities

    def calculate_dp_dt(self, velocities, p_partial, q_eq, q_ads):
        """
        Calculates the time derivatives of partial pressures of each component for each grid point.
        Each row represents one grid point. Each column represents one component.
        :param velocities: Array containing velocities at each grid point.
        :param p_partial: Matrix containing partial pressures of every component at each grid point.
        :param q_eq: Matrix containing equilibrium loadings of every component at each grid point.
        :param q_ads: Matrix containing average loadings in the adsorbent of every component at each grid point.
        :param ro_p: Density of the adsorbent (?)
        :return: Matrix containing the time derivatives of partial pressures of each component at each grid point.
        """
        # This can be removed if we assume that a matrix in a correct form is passed
        velocities = velocities.reshape((-1, 1))

        m_matrix = np.multiply(velocities, p_partial)

        #print(self.g_matrix, m_matrix)
        advection_term = -self.g_matrix.dot(m_matrix)
        dispersion_term = np.multiply(self.disp_matrix, self.l_matrix.dot(p_partial))
        adsorption_term = -self.params.temp * self.R * self.params.void_frac_term * \
                          np.multiply(self.kl_matrix, q_eq - q_ads) + self.d_matrix

        if self.params.mms is True:
            dp_dt = advection_term + dispersion_term + adsorption_term + self.MMS.S_pi

        else:
            dp_dt = advection_term + dispersion_term + adsorption_term

        return dp_dt

    def verify_pressures(self, p_partial):
        """
        Verify if all partial pressures sum up to 1.
        :param p_partial
        : Matrix containing partial pressures at each grid point
        :return: True if the pressures sum up to 1, false otherwise
        """
        if self.params.mms is True:
            return np.allclose(np.sum(p_partial, axis=1), self.MMS.pt, atol=self.params.ls_error)
        else:
            return np.allclose(np.sum(p_partial, axis=1), self.params.p_total, atol=self.params.ls_error)

    def calculate_dq_ads_dt(self, q_eq, q_ads):
        """
        Calculates the time derivative of average component loadings in the adsorbent at each point.
        :param q_eq: Array containing equilibrium loadings of each component.
        :param q_ads: Array containing average component loadings in the adsorbent
        :return: Matrix containing time derivatives of average component loadings in the adsorbent at each point.
        """
        return np.multiply(self.kl_matrix, q_eq - q_ads)

    def check_steady_state(self, dp_dt):
        """
        Checks if the components have reached equilibrium and the adsorption process is finished by comparing
        partial pressures at the inlet and the outlet.
        :param p_partial_old: Matrix containing old partial pressures of all components at every point.
        :param p_partial_new: Matrix containing new partial pressures of all components at every point.
        :return: True if the equilibrium is reached, false otherwise.
        """
        if dp_dt is None:
            return False
        return np.allclose(np.zeros(shape=(self.params.n_points - 1, self.params.n_components)), dp_dt,
                           self.params.ls_error)

    def apply_iast(self, partial_pressures):
        equilibrium_loadings = np.empty(partial_pressures.shape)
        for i in range(partial_pressures.shape[0]):
            print(partial_pressures[i])
            equilibrium_loadings[i,:-1] = iast.solve(partial_pressures[i,:-1], self.params.isotherms)
        #print(f"Equilibrium loadings: {equilibrium_loadings}")
        print(equilibrium_loadings)
        return equilibrium_loadings

    def calculate_dudt(self, u, time):
        # Disassemble solution matrix
<<<<<<< HEAD
        p_partial = u[0:self.params.n_points-1]
        q_ads = u[self.params.n_points-1: 2 * self.params.n_points - 1]
        print(p_partial.shape)
        print(q_ads.shape)
=======
        p_partial = u[:self.params.n_points - 1]
        q_ads = u[self.params.n_points - 1: 2 * self.params.n_points - 1]
>>>>>>> 7f900529
        # Update source functions if MMS is used and get new loadings then
        if self.params.mms is True:
            self.MMS.update_source_functions(time)
            #q_eq = self.MMS.q_eq_matrix
        # Calculate new loadings
        else:
            q_eq = self.apply_iast(p_partial)  # Call the IAST
        # Calculate loading derivative
        dq_ads_dt = self.calculate_dq_ads_dt(q_eq, q_ads)
        # Calculate new velocity
        v = self.calculate_velocities(p_partial, q_eq, q_ads)
        # Calculate new partial pressures derivative
        dp_dt = self.calculate_dp_dt(v, p_partial, q_eq, q_ads)
        # Assemble and return solution gradient matrix
        return np.concatenate((dp_dt, dq_ads_dt), axis=0)

    def solve(self):
        def crank_nicolson(u_new, u_old):
            return u_old + 0.5 * self.params.dt * (self.calculate_dudt(u_new, t + self.params.dt) +
                                                   self.calculate_dudt(u_old, t)) - u_new

        def forward_euler(u_old):
            return u_old + self.params.dt * self.calculate_dudt(u_old, t)

        def backward_euler(u_new, u_old):
            return u_old + self.params.dt * self.calculate_dudt(u_new, t + self.params.dt) - u_new

        # Create initial conditions
        q_ads_initial = np.zeros((self.params.n_points - 1, self.params.n_components))
        p_partial_initial = np.full((self.params.n_points - 1, self.params.n_components), 1e-10)
        p_partial_initial[:, -1] = self.params.p_total
        u_0 = np.concatenate((p_partial_initial, q_ads_initial), axis=0)

        t = 0
        du_dt = None
        u_1 = None

        while (not self.check_steady_state(du_dt)) and t < self.params.t_end:
            if self.params.time_stepping == "BE":
                u_1 = opt.newton_krylov(lambda u: backward_euler(u, u_0), xin=u_0, f_tol=self.params.ls_error)
            elif self.params.time_stepping == "FE":
                u_1 = forward_euler(u_0)
            elif self.params.time_stepping == "CN":
                u_1 = opt.newton_krylov(lambda u: crank_nicolson(u, u_0), xin=u_0, f_tol=self.params.ls_error)

            if not self.verify_pressures(u_1[0:self.params.n_points]):
                print("The sum of partial pressures is not equal to 1!")

            # Calculate derivative to check convergance
            du_dt = (u_1 - u_0)/self.params.dt

            # Update time
            t += self.params.dt

            # Initialize variables for the next time step
            u_0 = u_1

        return u_1[0:self.params.n_points-1]


class LinearizedSystem:
    def __init__(self, solver, sys_params):
        self.solver = solver
        self.params = sys_params

    def get_lin_sys_matrix(self, peclet_magnitude):
        # Calculate LHS matrix
        # lhs = self.solver.g_matrix + self.solver.f_matrix
        # Calculate RHS matrix
        # rhs = self.solver.l_matrix.dot(self.params.p_total / peclet_magnitude) / self.params.p_total
        # Solve for nu approximation
        # nu = sp.linalg.spsolve(lhs, rhs)
        # Create linearized system matrix
        # a_matrix = -self.solver.g_matrix.multiply(nu.reshape((-1, 1))) + self.solver.l_matrix / peclet_magnitude
        a_matrix = -self.solver.g_matrix + self.solver.l_matrix / peclet_magnitude
        return a_matrix

    def get_stiffness_estimate(self):
        for (peclet_number, peclet_magnitude) in (("largest Peclet number", 1 / np.min(self.params.disp)),
                                                  ("smallest Peclet number", 1 / np.max(self.params.disp)),
                                                  ("average Peclet number", 1 / np.mean(self.params.disp))):
            a_matrix = self.get_lin_sys_matrix(peclet_magnitude)
            lambda_max = sp.linalg.eigs(a_matrix, k=1, which="LM", return_eigenvectors=False)[0]
            lambda_min = sp.linalg.eigs(a_matrix, k=1, which="SM", return_eigenvectors=False)[0]
            stiffness = np.absolute(lambda_max / lambda_min)
            print(f"Stiffness of linearized system matrix for {peclet_number} is {stiffness}")

    def get_estimated_dt(self):
        a_matrix = self.get_lin_sys_matrix(1 / np.max(self.params.disp))
        lambda_max = sp.linalg.eigs(a_matrix, k=1, which="LM", return_eigenvectors=False)[0]

        def rk4_stability_equation(u):
            return 1 + u + (u ** 2) / 2 + (u ** 3) / 6 + (u ** 4) / 24

        def be_stability_equation(u):
            return 1 / (1 - u)

        def fe_stability_equation(u):
            return 1 + u

        def stability_condition(dt, f):
            u = lambda_max * dt
            return np.absolute(f(u)) - 1

        for (f_name, f) in (("RK4", rk4_stability_equation), ("BE", be_stability_equation),
                            ("FE", fe_stability_equation)):
            dt = opt.fsolve(func=stability_condition, args=f, x0=np.array(1.0), maxfev=10000)[0]
            print(f"Estimated timestep for stability for {f_name} is {dt} seconds")<|MERGE_RESOLUTION|>--- conflicted
+++ resolved
@@ -508,19 +508,12 @@
 
     def calculate_dudt(self, u, time):
         # Disassemble solution matrix
-<<<<<<< HEAD
-        p_partial = u[0:self.params.n_points-1]
-        q_ads = u[self.params.n_points-1: 2 * self.params.n_points - 1]
-        print(p_partial.shape)
-        print(q_ads.shape)
-=======
         p_partial = u[:self.params.n_points - 1]
         q_ads = u[self.params.n_points - 1: 2 * self.params.n_points - 1]
->>>>>>> 7f900529
         # Update source functions if MMS is used and get new loadings then
         if self.params.mms is True:
             self.MMS.update_source_functions(time)
-            #q_eq = self.MMS.q_eq_matrix
+            q_eq = self.MMS.q_eq_matrix
         # Calculate new loadings
         else:
             q_eq = self.apply_iast(p_partial)  # Call the IAST
@@ -574,7 +567,7 @@
             # Initialize variables for the next time step
             u_0 = u_1
 
-        return u_1[0:self.params.n_points-1]
+        return u_1[0:self.params.n_points]
 
 
 class LinearizedSystem:
