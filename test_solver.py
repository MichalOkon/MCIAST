--- conflicted
+++ resolved
@@ -97,15 +97,9 @@
 
     def test_solve_function(self):
         params = SysParams()
-<<<<<<< HEAD
-        params.init_params(t_end=8, dt=0.1, y_in=np.asarray([0.2, 0.8]), n_points=5, p_in=5.0, temp=313,
-                           c_len=1, u_in=1, void_frac=0.6, disp=[1, 1], kl=[1, 1], rho_p=500, append_helium=True,
-                           p_out=3.0)
-=======
         params.init_params(t_end=1e-4, dt=1e-7, y_in=np.asarray([0.5, 0.5]), n_points=5, p_in=1000, temp=313,
                            c_len=1, u_in=1, void_frac=0.995, disp=[0, 0], kl=[5, 5], rho_p=500, append_helium=True,
-                           p_out=1000, dimensionless=False)
->>>>>>> b0b76ef7
+                           p_out=5000, dimensionless=True)
         solver = Solver(params)
         # ls = LinearizedSystem(solver, params)
         # ls.get_estimated_dt()
